//
//  Observable.swift
//  RxSwift
//
//  Created by Justin Spahr-Summers on 2014-06-02.
//  Copyright (c) 2014 GitHub. All rights reserved.
//

import Foundation

<<<<<<< HEAD
/// A producer-driven (push-based) stream of values.
=======
// TODO: This lives outside of the definition below because of an infinite loop
// in the compiler. Move it back within Observable once that's fixed.
struct _ZipState<T> {
	var values: T[] = []
	var completed = false

	init() {
	}

	init(_ values: T[], _ completed: Bool) {
		self.values = values
		self.completed = completed
	}
}

/// A push-driven stream of values.
>>>>>>> 4ba4780f
class Observable<T>: Stream<T> {
	/// The type of a consumer for the stream's events.
	typealias Observer = Event<T> -> ()
	
	let _observe: Observer -> Disposable?
	init(_ observe: Observer -> Disposable?) {
		self._observe = observe
	}
	
	let _observerQueue = dispatch_queue_create("com.github.RxSwift.Observable", DISPATCH_QUEUE_SERIAL)
	var _observers: Box<Observer>[] = []
 
	/// Observes the stream for new events.
	///
	/// Returns a disposable which can be used to cease observation.
	func observe(observer: Observer) -> Disposable {
		let box = Box(observer)
	
		dispatch_sync(_observerQueue, {
			self._observers.append(box)
		})
		
		self._observe(box.value)
		
		return ActionDisposable {
			dispatch_sync(self._observerQueue, {
				self._observers = removeObjectIdenticalTo(box, fromArray: self._observers)
			})
		}
	}

	/// Buffers all new events into a sequence which can be enumerated
	/// on-demand.
	///
	/// Returns the buffered sequence, and a disposable which can be used to
	/// stop buffering further events.
	func replay() -> (AsyncSequence<T>, Disposable) {
		let buf = AsyncBuffer<T>()
		return (buf, self.observe(buf.send))
	}

	/// Takes events from the receiver until `trigger` sends a Next or Completed
	/// event.
	func takeUntil<U>(trigger: Observable<U>) -> Observable<T> {
		return Observable { send in
			let triggerDisposable = trigger.observe { event in
				switch event {
				case let .Error:
					// Do nothing.
					break

				default:
					send(.Completed)
				}
			}

			return CompositeDisposable([triggerDisposable, self.observe(send)])
		}
	}

	/// Sends the latest value from the receiver only when `sampler` sends
	/// a value.
	///
	/// The returned observable could repeat values if `sampler` fires more
	/// often than the receiver. Values from `sampler` are ignored before the
	/// receiver sends its first value.
	func sample<U>(sampler: Observable<U>) -> Observable<T> {
		return Observable { send in
			let latest: Atomic<T?> = Atomic(nil)

			let selfDisposable = self.observe { event in
				switch event {
				case let .Next(value):
					latest.replace(value)

				default:
					send(event)
				}
			}

			let samplerDisposable = sampler.observe { event in
				switch event {
				case let .Next:
					if let v = latest.value {
						send(.Next(Box(v)))
					}

				default:
					break
				}
			}

			return CompositeDisposable([selfDisposable, samplerDisposable])
		}
	}
	
	override class func empty() -> Observable<T> {
		return Observable { send in
			send(.Completed)
			return nil
		}
	}
	
	override class func single(x: T) -> Observable<T> {
		return Observable { send in
<<<<<<< HEAD
			send(.Next(Box(x)))
=======
			send(.Next(Box(value)))
			send(.Completed)
			return nil
		}
	}

	override class func error(error: NSError) -> Observable<T> {
		return Observable { send in
			send(.Error(error))
>>>>>>> 4ba4780f
			return nil
		}
	}

	override func flattenScan<S, U>(initial: S, _ f: (S, T) -> (S?, Stream<U>)) -> Observable<U> {
		return Observable<U> { send in
			let disposable = CompositeDisposable()
			let inFlight = Atomic(1)

			// TODO: Thread safety
			var state = initial

			func decrementInFlight() {
				let rem = inFlight.modify { $0 - 1 }
				if rem == 0 {
					send(.Completed)
				}
			}

			let selfDisposable = SerialDisposable()
			disposable.addDisposable(selfDisposable)

			selfDisposable.innerDisposable = self.observe { event in
				switch event {
				case let .Next(value):
					let (newState, stream) = f(state, value)

					if let s = newState {
						state = s
					} else {
						selfDisposable.dispose()
					}

					let streamDisposable = SerialDisposable()
					disposable.addDisposable(streamDisposable)

					streamDisposable.innerDisposable = (stream as Observable<U>).observe { event in
						if event.isTerminating {
							disposable.removeDisposable(streamDisposable)
						}

						switch event {
						case let .Completed:
							decrementInFlight()

						default:
							send(event)
						}
					}

					break

				case let .Error(error):
					send(.Error(error))

				case let .Completed:
					decrementInFlight()
				}
			}

			return disposable
		}
	}

	override func concat(stream: Stream<T>) -> Observable<T> {
		return Observable { send in
			let disposable = SerialDisposable()

			disposable.innerDisposable = self.observe { event in
				switch event {
				case let .Completed:
					disposable.innerDisposable = (stream as Observable<T>).observe(send)

				default:
					send(event)
				}
			}

			return disposable
		}
	}

	override func zipWith<U>(stream: Stream<U>) -> Observable<(T, U)> {
		return Observable<(T, U)> { send in
			let states = Atomic((_ZipState<T>(), _ZipState<U>()))

			func drain() {
				states.modify { (a, b) in
					var av = a.values
					var bv = b.values

					while !av.isEmpty && !bv.isEmpty {
						let v = (av[0], bv[0])
						av.removeAtIndex(0)
						bv.removeAtIndex(0)

						send(.Next(Box(v)))
					}

					if a.completed || b.completed {
						send(.Completed)
					}

					return (_ZipState(av, a.completed), _ZipState(bv, b.completed))
				}
			}

			func modifyA(f: _ZipState<T> -> _ZipState<T>) {
				states.modify { (a, b) in
					var newA = f(a)
					return (newA, b)
				}

				drain()
			}

			func modifyB(f: _ZipState<U> -> _ZipState<U>) {
				states.modify { (a, b) in
					var newB = f(b)
					return (a, newB)
				}

				drain()
			}

			let selfDisposable = self.observe { event in
				switch event {
				case let .Next(value):
					modifyA { s in
						var values = s.values
						values.append(value)

						return _ZipState(values, false)
					}

				case let .Error(error):
					send(.Error(error))

				case let .Completed:
					modifyA { s in _ZipState(s.values, true) }
				}
			}

			let otherDisposable = (stream as Observable<U>).observe { event in
				switch event {
				case let .Next(value):
					modifyB { s in
						var values = s.values
						values.append(value)

						return _ZipState(values, false)
					}

				case let .Error(error):
					send(.Error(error))

				case let .Completed:
					modifyB { s in _ZipState(s.values, true) }
				}
			}

			return CompositeDisposable([selfDisposable, otherDisposable])
		}
	}

	override func materialize() -> Observable<Event<T>> {
		return Observable<Event<T>> { send in
			return self.observe { event in
				send(.Next(Box(event)))

				if event.isTerminating {
					send(.Completed)
				}
			}
		}
	}
}<|MERGE_RESOLUTION|>--- conflicted
+++ resolved
@@ -8,9 +8,6 @@
 
 import Foundation
 
-<<<<<<< HEAD
-/// A producer-driven (push-based) stream of values.
-=======
 // TODO: This lives outside of the definition below because of an infinite loop
 // in the compiler. Move it back within Observable once that's fixed.
 struct _ZipState<T> {
@@ -26,8 +23,7 @@
 	}
 }
 
-/// A push-driven stream of values.
->>>>>>> 4ba4780f
+/// A producer-driven (push-based) stream of values.
 class Observable<T>: Stream<T> {
 	/// The type of a consumer for the stream's events.
 	typealias Observer = Event<T> -> ()
@@ -133,10 +129,7 @@
 	
 	override class func single(x: T) -> Observable<T> {
 		return Observable { send in
-<<<<<<< HEAD
 			send(.Next(Box(x)))
-=======
-			send(.Next(Box(value)))
 			send(.Completed)
 			return nil
 		}
@@ -145,7 +138,6 @@
 	override class func error(error: NSError) -> Observable<T> {
 		return Observable { send in
 			send(.Error(error))
->>>>>>> 4ba4780f
 			return nil
 		}
 	}
